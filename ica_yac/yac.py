#!/usr/bin/env python
"""
ICA-YAC (Yet Another Classifier)

ICA-YAC generates a labels file for your ICA components. It does a binary
classification (Signal / Noise) and saves the results to a file in a format
compatible with FSLEYES.
"""
import argparse
import ast
import os.path
import pickle
import warnings

import matplotlib.pyplot as plt
import numpy as np
import pandas as pd
from sklearn.ensemble import RandomForestClassifier

from .externals import fslutils

with warnings.catch_warnings():
    warnings.simplefilter("ignore")
    import tsfresh


def _last_line(file):
    with open(file, 'r') as f:
        for line in f:
            x = line
    return x


def _has_melodic_mix(directory):
    return os.path.exists(os.path.join(directory, 'melodic_mix'))


def _has_classification(directory, labels_file):
    return os.path.exists(os.path.join(directory, labels_file))


def save_prediction(prediction, filename):
    labels = [["Unclassified Noise"] if not x else ["Signal"]
              for x in prediction]
    fslutils.saveLabelFile(labels, filename)


def load_fsl(directories, labels_file='hand_classification.txt'):
    """Given one or many MELODIC directories, extract the melodic mix
    and the hand classification.
    """
    if isinstance(directories, str):
        directories = [directories]

    for directory in directories:
        assert _has_melodic_mix(directory), f'Missing melodic mix in {directory}'

    mixing_matrices = [np.loadtxt(x)
                       for x in [os.path.join(dir_, 'melodic_mix')
                                 for dir_ in directories]]

    data = [pd.DataFrame(mix).T.stack().reset_index()
            for mix in mixing_matrices]

    n_components = [x.shape[1] for x in mixing_matrices]

    # Before concatenating all the data, we change level_0, which will
    # correspond to tsfresh's COLUMN_ID so that components of different
    # scans get different numbers.
    if len(data) > 1:
        for index, (n_comps, dset) in enumerate(zip(np.cumsum(n_components),
                                                    data[1:])):
            dset['level_0'] = dset['level_0'] + n_comps

    # Now, because each dset has different component numbers, we can concatenate
    # them without problem.
    yac_data = pd.concat(data, ignore_index=True)

    if labels_file is not None:
        for directory in directories:
            assert _has_classification(directory, labels_file), f'Missing labels in {directory}'

        raw_labels = [[c-1 for c in ast.literal_eval(_last_line(x))]
                      for x in [os.path.join(dir_, labels_file)
                                for dir_ in directories]]
        labels = [[x not in lst for x in range(n_components[index])]
                  for index, lst in enumerate(raw_labels)]

        yac_labels = pd.Series(sum(labels, []))
        # We should have as many component IDs as we have labels.

        assert np.unique(yac_data['level_0']).shape == yac_labels.shape
    else:
        yac_labels = None

    return yac_data, yac_labels


def available_architectures():
    return list(map(lambda x: x[:-4],
                    os.listdir(os.path.join(os.path.dirname(__file__),
                                            'classifiers'))))


class YetAnotherClassifier():
    """The API is different from that in scikit-learn in that we pass in the
    data in the format that TSFRESH expects it to be, that is, data is a pandas
    DataFrame, and labels are Pandas Series
    """

    def_settings = tsfresh.feature_extraction.EfficientFCParameters()

    def __init__(self, architecture=None, distributor=None):
        self.trained = False
        self.architecture = architecture
        self.distributor = distributor

    def fit(self, data, labels):
        feats = tsfresh.extract_features(data,
                                         column_id='level_0',
                                         column_sort='level_1',
                                         default_fc_parameters=self.def_settings,
                                         distributor=self.distributor)

        tsfresh.utilities.dataframe_functions.impute(feats) # Remove NaNs, if any
<<<<<<< HEAD
        relevant_feats = tsfresh.select_features(feats, labels, fdr_level=1e-14)
=======
        relevant_feats = tsfresh.select_features(feats,
                                                 labels,
                                                 fdr_level=1e-15)
>>>>>>> c044b01b

        self.relevant_features = relevant_feats.columns
        self.settings = tsfresh.feature_extraction.settings.from_columns(relevant_feats)

        clf = RandomForestClassifier(n_estimators=40)
        clf.fit(relevant_feats, labels)
        self.classifier = clf
        self.trained = True

    def predict(self, data):
        if not self.trained:
            assert self.architecture is not None, 'No classifier selected and no fit performed.'
            filename = os.path.join(os.path.dirname(__file__),
                                    'classifiers', self.architecture + '.pkl')
            with open(filename, 'rb') as f:
                arch = pickle.load(f)
            clf = arch['clf']
            settings = arch['settings']
            relevant_features = arch['relevant_features']
        else:
            clf = self.classifier
            settings = self.settings
            relevant_features = self.relevant_features

        features = tsfresh.extract_features(data,
                                            column_id='level_0',
                                            column_sort='level_1',
                                            default_fc_parameters=settings['0'])

        return clf.predict(features[relevant_features])

    def dump(self, name):
        dumpdata = {'clf': self.classifier,
                    'settings': self.settings,
                    'relevant_features': self.relevant_features}
        filename = os.path.join(os.path.dirname(__file__),
                                'classifiers', name + '.pkl')
        with open(filename, 'wb+') as f:
            pickle.dump(dumpdata, f)


def train(args):

    if os.path.exists(args.name) and not args.force:
        msg = 'Attempt to overwrite already existing architecture file. '
        msg += 'If this is the intended behaviour, try again with --force'
        raise FileExistsError(msg)

    data, labels = load_fsl(args.inputdir, labels_file=args.labelfile)
    yac = YetAnotherClassifier()
    yac.fit(data, labels)

    yac.dump(args.name)


def predict(args):

    if os.path.isabs(args.labelfile):
        target_file = args.labelfile
    else:
        target_file = os.path.join(args.inputdir, args.labelfile)

    if os.path.exists(target_file) and not args.force:
        msg = 'Attempt to overwrite already existing label file. '
        msg += 'If this is the intended behaviour, try again with --force'
        raise FileExistsError(msg)

    data, _l = load_fsl(args.inputdir, labels_file=None)
    yac = YetAnotherClassifier(args.architecture)
    prediction = yac.predict(data)

    save_prediction(prediction, target_file)


def visualize(args):
    data, labels = load_fsl(args.inputdir, labels_file=args.labelfile)
    visdata = np.vstack(data.groupby('level_0')[0].apply(np.hstack).values).T
    fig, axes = plt.subplots(nrows=15, ncols=10, figsize=plt.figaspect(0.5))
    for index, item in enumerate(axes.flatten()):
        color = 'g' if index in np.nonzero(labels)[0] else 'r'
        try:
            item.plot(visdata[:200, index], color, linewidth=1)
        except IndexError:
            # TODO Better handling of n_components != 150
            pass
        for k, v in item.spines.items():
            v.set_visible(False)
        item.set_xticks([])
        item.set_yticks([])
    fig.suptitle('YAC Classification', fontsize=18)
    plt.show()


def _cli_parser():

    parser = argparse.ArgumentParser(description=__doc__)
    subparsers = parser.add_subparsers(help='sub-command help')

    # Create the parser for the training command
    parser_t = subparsers.add_parser('train', help='Train YAC on new datasets')

    parser_t.add_argument('inputdir', type=str, nargs='+',
                          help='Input directory(ies) with melodic_mix and hand_classification')

    parser_t.add_argument('name', type=str,
                          help='Target name for classifier \"architecture\"')

    parser_t.add_argument('-l', '--labelfile', type=str,
                          default='hand_classification.txt',
                          help='Name of classification file. Default hand_classification.txt')

    parser_t.add_argument('--force', action='store_true',
                          help='Overwrite existing classifier architecture.')

    parser_t.set_defaults(func=train)

    # Create the parser for the predict command
    parser_p = subparsers.add_parser('predict', help='Generate prediction')

    parser_p.add_argument('inputdir', type=str,
                          help='Input directory with melodic_mix')

    parser_p.add_argument('-l', '--labelfile', type=str,
                          default='yac_classification.txt',
                          help='Name of classification file. Default yac_classification.txt')

    parser_p.add_argument('--force', action='store_true',
                          help='Overwrite existing hand label.')

    parser_p.add_argument('-a', '--architecture', type=str,
                          default='MESH', choices=available_architectures(),
                          help='Name of classifier \"architecture\"')
    parser_p.set_defaults(func=predict)

    # Create a parser for visualization
    parser_v = subparsers.add_parser('visualize', help='Plot component classification')

    parser_v.add_argument('inputdir', type=str,
                          help='Input directory with melodic_mix and hand_classification')

    parser_v.add_argument('-l', '--labelfile', type=str,
                          default='yac_classification.txt',
                          help='Name of classification file. Default yac_classification.txt')

    parser_v.set_defaults(func=visualize)

    return parser


def run_yac():

    parser = _cli_parser()
    args = parser.parse_args()
    args.func(args)


if __name__ == '__main__':
    run_yac()<|MERGE_RESOLUTION|>--- conflicted
+++ resolved
@@ -123,13 +123,9 @@
                                          distributor=self.distributor)
 
         tsfresh.utilities.dataframe_functions.impute(feats) # Remove NaNs, if any
-<<<<<<< HEAD
-        relevant_feats = tsfresh.select_features(feats, labels, fdr_level=1e-14)
-=======
         relevant_feats = tsfresh.select_features(feats,
                                                  labels,
                                                  fdr_level=1e-15)
->>>>>>> c044b01b
 
         self.relevant_features = relevant_feats.columns
         self.settings = tsfresh.feature_extraction.settings.from_columns(relevant_feats)
